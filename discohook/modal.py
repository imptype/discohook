--- conflicted
+++ resolved
@@ -1,11 +1,6 @@
-<<<<<<< HEAD
+import asyncio
 from typing import Any, Callable, Dict, List, Optional
 
-=======
-import asyncio
-from .view import Component
-from typing import Dict, Any, List, Callable, Optional
->>>>>>> c890355a
 from .enums import MessageComponentType, TextInputFieldLength
 from .view import Component
 
@@ -188,13 +183,9 @@
     """
 
     def decorator(coro: Callable):
-<<<<<<< HEAD
-        mdl = Modal(title, custom_id=custom_id)
-=======
         if not asyncio.iscoroutinefunction(coro):
             raise TypeError("Callback must be a coroutine.")
-        m = Modal(title, custom_id=custom_id)
->>>>>>> c890355a
+        mdl = Modal(title, custom_id=custom_id)
         for field in fields:
             mdl.rows.append(field.to_dict())
         mdl.callback = coro
