import asyncio
from typing import Any, Callable, Dict, List, Optional

from .enums import ApplicationCommandOptionType, ApplicationCommandType
from .option import Option
from .permissions import Permissions


class SubCommand:
    """
    A class representing a discord application command subcommand.

    Parameters
    ----------
    name: str
        The name of the subcommand.
    description: str
        The description of the subcommand.
    options: Optional[List[Option]]
        The options of the subcommand.
    callback: Optional[Callable]
        The callback of the subcommand.
    """

    def __init__(
        self,
        name: str,
        description: str,
        options: Optional[List[Option]] = None,
        *,
        callback: Optional[Callable] = None,
    ):
        self.name = name
        self.options = options
        self.callback: Optional[Callable] = callback
        self.description = description
        self.autocompletes: Dict[str, Callable] = {}

    def __call__(self, *args, **kwargs):
        if not self.callback:
            raise RuntimeWarning(
                f"subcommand `{self.name}` of command "
                f"`{args[0].data['name']}` (id: {args[0].data['id']}) has no callback"
            )
        return self.callback(*args, **kwargs)

    def autocomplete(self, name: str):
        """
        A decorator to register a callback for the subcommand's autocomplete options.

        Parameters
        ----------
        name: str
            The name of the option to register the autocomplete for.
        """

        def decorator(coro: Callable):
            self.autocompletes[name] = coro

        return decorator

    def to_dict(self) -> Dict[str, Any]:
        payload = {
            "type": ApplicationCommandOptionType.subcommand.value,
            "name": self.name,
            "description": self.description,
        }
        if self.options:
            payload["options"] = [option.to_dict() for option in self.options]
        return payload


class SubCommandGroup:
    pass


# noinspection PyShadowingBuiltins
class ApplicationCommand:
    """
    A class representing a discord application command.

    Parameters
    ----------
    name: str
        The name of the command.
    description: Optional[str]
        The description of the command. Does not apply to user & message commands.
    options: Optional[List[Option]]
        The options of the command. Does not apply to user & message commands.
    dm_access: bool
        Whether the command can be used in DMs. Defaults to True.
    permissions: Optional[List[Permissions]]
        The default permissions of the command.
    category: AppCmdType
        The category of the command. Defaults to slash commands.
    """

    def __init__(
        self,
        name: str,
        description: Optional[str] = None,
        options: Optional[List[Option]] = None,
        dm_access: bool = True,
        permissions: Optional[List[Permissions]] = None,
        category: ApplicationCommandType = ApplicationCommandType.slash,
    ):
        self._id = f"{name}:{category.value}"
        self.name = name
<<<<<<< HEAD
        self.description = description
        self.options = options
        self.dm_access = dm_access
        self.application_id = None
        self.category = category
        self.permissions = permissions
=======
        self.description: Optional[str] = description
        self.options: List[Option] = options
        self.dm_access: bool = dm_access
        self.category: ApplicationCommandType = category
        self.permissions: Optional[List[Permissions]] = permissions
>>>>>>> c890355a
        self.callback: Optional[Callable] = None
        self.data: Dict[str, Any] = {}
        self.subcommands: Dict[str, SubCommand] = {}
        self.autocompletes: Dict[str, Callable] = {}

    def __call__(self, *args, **kwargs):
        if not self.callback:
            raise RuntimeWarning(f"command `{self._id}` has no callback")
        return self.callback(*args, **kwargs)

    def on_interaction(self, coro: Callable):
        """
        A decorator to register a callback for the command.

        Parameters
        ----------
        coro: Callable
            The callback to register.
        """
        self.callback = coro

    def autocomplete(self, name: str):
        """
        A decorator to register a callback for the command's autocomplete options.

        Parameters
        ----------
        name: str
            The name of the option to register the autocomplete for.
        """

        def decorator(coro: Callable):
            self.autocompletes[name] = coro

        return decorator

    def subcommand(
        self,
        name: str,
        description: str,
        *,
        options: Optional[List[Option]] = None,
    ):
        """
        A decorator to register a subcommand for the command.

        Parameters
        ----------
        name: str
            The name of the subcommand.
        description: str
            The description of the subcommand.
        options: Optional[List[Option]]
            The options of the subcommand.

        Returns
        -------
        SubCommand
            The subcommand object.

        Raises
        ------
        TypeError
            If the callback is not a coroutine.
        """

        def decorator(coro: Callable):
            subcommand = SubCommand(name, description, options, callback=coro)
            if self.options:
                self.options.append(subcommand)
            else:
<<<<<<< HEAD
                self.options = [subcommand]
            if asyncio.iscoroutinefunction(coro):
                self.subcommands[name] = subcommand
                return subcommand
=======
                self.options = [subcommand]  # type: ignore
            if not asyncio.iscoroutinefunction(coro):
                raise TypeError("subcommand callback must be a coroutine")
            self.subcommands[name] = subcommand
            return subcommand
>>>>>>> c890355a

        return decorator

    def to_dict(self) -> Dict[str, Any]:
        """
        Converts the command to a dictionary.

        This is used to send the command to the Discord API. Not intended for use by end-users.

        Returns
        -------
        Dict[str, Any]
        """
        self.data["type"] = self.category.value
        if self.category is ApplicationCommandType.slash:
            if self.description:
                self.data["description"] = self.description
            if self.options:
                self.data["options"] = [option.to_dict() for option in self.options]
        self.data["name"] = self.name
        if not self.dm_access:
            self.data["dm_permission"] = self.dm_access
        if self.permissions:
            base = 0
            for permission in self.permissions:
                base |= permission.value
            self.data["default_member_permissions"] = str(base)
        return self.data


def command(
    name: str,
    description: Optional[str] = None,
    *,
    options: Optional[List[Option]] = None,
    permissions: Optional[List[Permissions]] = None,
    dm_access: bool = True,
    category: ApplicationCommandType = ApplicationCommandType.slash,
):
    """
    A decorator to register a command.

    Parameters
    ----------
    name: str
        The name of the command.
    description: Optional[str]
        The description of the command. Does not apply to user & message commands.
    options: Optional[List[Option]]
        The options of the command. Does not apply to user & message commands.
    dm_access: bool
        Whether the command can be used in DMs. Defaults to True.
    permissions: Optional[List[Permissions]]
        The default permissions of the command.
    category: AppCmdType
        The category of the command. Defaults to slash commands.
    """

    def decorator(coro: Callable):
        if not asyncio.iscoroutinefunction(coro):
            raise TypeError("callback must be a coroutine")
        cmd = ApplicationCommand(
            name,
            description,
            options,
            dm_access,
            permissions,
            category,
        )
        cmd.callback = coro
        return cmd

    return decorator<|MERGE_RESOLUTION|>--- conflicted
+++ resolved
@@ -106,20 +106,12 @@
     ):
         self._id = f"{name}:{category.value}"
         self.name = name
-<<<<<<< HEAD
         self.description = description
         self.options = options
         self.dm_access = dm_access
         self.application_id = None
         self.category = category
         self.permissions = permissions
-=======
-        self.description: Optional[str] = description
-        self.options: List[Option] = options
-        self.dm_access: bool = dm_access
-        self.category: ApplicationCommandType = category
-        self.permissions: Optional[List[Permissions]] = permissions
->>>>>>> c890355a
         self.callback: Optional[Callable] = None
         self.data: Dict[str, Any] = {}
         self.subcommands: Dict[str, SubCommand] = {}
@@ -191,18 +183,11 @@
             if self.options:
                 self.options.append(subcommand)
             else:
-<<<<<<< HEAD
-                self.options = [subcommand]
-            if asyncio.iscoroutinefunction(coro):
-                self.subcommands[name] = subcommand
-                return subcommand
-=======
                 self.options = [subcommand]  # type: ignore
             if not asyncio.iscoroutinefunction(coro):
                 raise TypeError("subcommand callback must be a coroutine")
             self.subcommands[name] = subcommand
             return subcommand
->>>>>>> c890355a
 
         return decorator
 
